--- conflicted
+++ resolved
@@ -1,21 +1,10 @@
 class _base_model_class(dict):
-<<<<<<< HEAD
     def __init__(self, json):
         self.json = json
         self.update(json)
         self.update(self.__dict__)
         self.__dict__ = self
-        
-=======
-    __getattr__ = dict.__getitem__
-    __setattr__ = dict.__setitem__
-    __delattr__ = dict.__delitem__
 
-    def __init__(self, json):
-        self.json = json
-        self.update(json)
-
->>>>>>> c228b8df
     def __repr__(self):
         contents = {k: self[k] for k in self if k != 'json'}  # Exclude :json: from the string
         return '%s(%s)' % (self.__class__.__name__, dict.__repr__(contents))
